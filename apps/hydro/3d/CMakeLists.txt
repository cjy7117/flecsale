#~----------------------------------------------------------------------------~#
# Copyright (c) 2016 Los Alamos National Security, LLC
# All rights reserved.
#~----------------------------------------------------------------------------~#

add_executable( hydro_3d
  inputs.cc
  driver.cc
  ${FLECSI_RUNTIME_DRIVER}
  ${FLECSI_RUNTIME_MAIN}
)
<<<<<<< HEAD
target_compile_definitions( 
  hydro_3d
  PRIVATE
  FLECSI_DRIVER=${CMAKE_CURRENT_SOURCE_DIR}/driver.h 
 )

set_property(SOURCE ${FLECSI_RUNTIME_DRIVER} APPEND PROPERTY OBJECT_DEPENDS ${CMAKE_CURRENT_SOURCE_DIR}/driver.h)
if (USE_CATALYST)
  target_link_libraries( hydro_3d LINK_PRIVATE common catalystadaptor ${ALE_LIBRARIES} )
  vtk_mpi_link(hydro_3d)
else()
  target_link_libraries( hydro_3d common ${ALE_LIBRARIES} )
endif()
=======
target_link_libraries( hydro_3d common ${ALE_LIBRARIES} )
>>>>>>> 25f2a832

if (LUA_FOUND)

  create_regression_test( 
    NAME shock_box_3d
    COMMAND $<TARGET_FILE:hydro_3d> -f ${CMAKE_CURRENT_SOURCE_DIR}/shock_box_3d.lua
    COMPARE shock_box_3d0000011.dat 
    STANDARD ${CMAKE_CURRENT_SOURCE_DIR}/shock_box_3d0000011.dat.std 
  )
  
  create_regression_test( 
    NAME shock_box_3d_omp4
    COMMAND $<TARGET_FILE:hydro_3d> -f ${CMAKE_CURRENT_SOURCE_DIR}/shock_box_3d.lua
    THREADS 4
    COMPARE shock_box_3d0000011.dat 
    STANDARD ${CMAKE_CURRENT_SOURCE_DIR}/shock_box_3d0000011.dat.std 
  )

else()

  create_regression_test( 
    NAME shock_box_3d
    COMMAND $<TARGET_FILE:hydro_3d> 
    COMPARE shock_box_3d0000011.dat 
    STANDARD ${CMAKE_CURRENT_SOURCE_DIR}/shock_box_3d0000011.dat.std 
  )
  
  create_regression_test( 
    NAME shock_box_3d_omp4
    COMMAND $<TARGET_FILE:hydro_3d> 
    THREADS 4
    COMPARE shock_box_3d0000011.dat 
    STANDARD ${CMAKE_CURRENT_SOURCE_DIR}/shock_box_3d0000011.dat.std 
  )

endif()<|MERGE_RESOLUTION|>--- conflicted
+++ resolved
@@ -9,23 +9,13 @@
   ${FLECSI_RUNTIME_DRIVER}
   ${FLECSI_RUNTIME_MAIN}
 )
-<<<<<<< HEAD
-target_compile_definitions( 
-  hydro_3d
-  PRIVATE
-  FLECSI_DRIVER=${CMAKE_CURRENT_SOURCE_DIR}/driver.h 
- )
 
-set_property(SOURCE ${FLECSI_RUNTIME_DRIVER} APPEND PROPERTY OBJECT_DEPENDS ${CMAKE_CURRENT_SOURCE_DIR}/driver.h)
 if (USE_CATALYST)
   target_link_libraries( hydro_3d LINK_PRIVATE common catalystadaptor ${ALE_LIBRARIES} )
   vtk_mpi_link(hydro_3d)
 else()
   target_link_libraries( hydro_3d common ${ALE_LIBRARIES} )
 endif()
-=======
-target_link_libraries( hydro_3d common ${ALE_LIBRARIES} )
->>>>>>> 25f2a832
 
 if (LUA_FOUND)
 
